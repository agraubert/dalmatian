# Author: Francois Aguet

import os, sys, io, json
import subprocess
from datetime import datetime
from collections import Iterable
import pandas as pd
import numpy as np
import firecloud.api
from firecloud import fiss
import iso8601
import pytz
from collections import defaultdict
import argparse
import multiprocessing as mp

from .__about__ import __version__

# Collection of high-level wrapper functions for FireCloud API

#------------------------------------------------------------------------------
#  Extension of firecloud.api functionality using the rawls (internal) API
#------------------------------------------------------------------------------
def _batch_update_entities(namespace, workspace, json_body):
    """ Batch update entity attributes in a workspace.

    Args:
        namespace (str): project to which workspace belongs
        workspace (str): Workspace name
        json_body (list(dict)):
        [{
            "name": "string",
            "entityType": "string",
            "operations": (list(dict))
        }]

        operations:
        [{
          "op": "AddUpdateAttribute",
          "attributeName": "string",
          "addUpdateAttribute": "string"
        },
        {
          "op": "RemoveAttribute",
          "attributeName": "string"
        },
        {
          "op": "AddListMember",
          "attributeListName": "string",
          "newMember": "string"
        },
        {
          "op": "RemoveListMember",
          "attributeListName": "string",
          "removeMember": "string"
        },
        {
          "op": "CreateAttributeEntityReferenceList",
          "attributeListName": "string"
        },
        {
          "op": "CreateAttributeValueList",
          "attributeListName": "string"
        }]

    Swagger:
        https://rawls.dsde-prod.broadinstitute.org/#!/entities/batch_update_entities
    """
    headers = firecloud.api._fiss_agent_header({"Content-type":  "application/json"})
    uri = "{0}workspaces/{1}/{2}/entities/batchUpdate".format(
        'https://rawls.dsde-prod.broadinstitute.org/api/', namespace, workspace)

    return firecloud.api.__post(uri, headers=headers, json=json_body)


#------------------------------------------------------------------------------
#  Helper functions for processing timestamps
#------------------------------------------------------------------------------

def convert_time(x):
    return datetime.timestamp(iso8601.parse_date(x))


def workflow_time(workflow):
    """
    Convert API output to timestamp difference
    """
    if 'end' in workflow:
        return convert_time(workflow['end']) - convert_time(workflow['start'])
    else:
        return np.NaN


#------------------------------------------------------------------------------
#  Wrapper functions for gsutil calls
#------------------------------------------------------------------------------

def gs_list_bucket_files(bucket_id):
    """
    Get list of all files stored in bucket
    """
    s = subprocess.check_output('gsutil ls gs://{}/**'.format(bucket_id), shell=True, executable='/bin/bash')
    return s.decode().strip().split('\n')


def gs_delete(file_list, chunk_size=500):
    """
    Delete list of files (paths starting with gs://)
    """
    # number of calls is limited by command line size limit
    n = int(np.ceil(len(file_list)/chunk_size))
    for i in range(n):
        x = file_list[chunk_size*i:chunk_size*(i+1)]
        cmd = 'echo -e "{}" | gsutil -m rm -I'.format('\n'.join(x))
        subprocess.call(cmd, shell=True, executable='/bin/bash')


def gs_copy(file_list, dest_dir, chunk_size=500):
    """
    Copy list of files (paths starting with gs://)
    """
    n = int(np.ceil(len(file_list)/chunk_size))
    for i in range(n):
        x = file_list[chunk_size*i:chunk_size*(i+1)]
        cmd = 'echo -e "{}" | gsutil -m cp -I {}'.format('\n'.join(x), dest_dir)
        subprocess.check_call(cmd, shell=True, executable='/bin/bash')


def gs_move(file_list, dest_dir, chunk_size=500):
    """
    Move list of files (paths starting with gs://)
    """
    n = int(np.ceil(len(file_list)/chunk_size))
    for i in range(n):
        x = file_list[chunk_size*i:chunk_size*(i+1)]
        cmd = 'echo -e "{}" | gsutil -m mv -I {}'.format('\n'.join(x), dest_dir)
        subprocess.check_call(cmd, shell=True, executable='/bin/bash')


def gs_exists(file_list_s):
    """
    Check whether files exist

    file_list_s: pd.Series
    """
    status_s = pd.Series(False, index=file_list_s.index, name='file_exists')
    for k,(i,p) in enumerate(zip(file_list_s.index, file_list_s)):
        print('\rChecking {}/{} files'.format(k+1, len(file_list_s)), end='')
        try:
            s = subprocess.check_output('gsutil -q stat {}'.format(p), shell=True)
            status_s[i] = True
        except subprocess.CalledProcessError as e:
            s = e.stdout.decode()
            print('{}: {}'.format(i, s))
    return status_s


def gs_size(file_list_s):
    """
    Get file sizes (in bytes)

    file_list_s: pd.Series
    """
    prefix = os.path.commonprefix(file_list_s.tolist())
    s = subprocess.check_output('gsutil ls -l {}**'.format(prefix), shell=True, executable='/bin/bash')
    gs_sizes = s.decode().strip().split('\n')[:-1]
    gs_sizes = pd.Series([np.int64(i.split()[0]) for i in gs_sizes], index=[i.split()[-1] for i in gs_sizes])
    gs_sizes.index.name = 'path'
    return pd.Series(gs_sizes[file_list_s].values, index=file_list_s.index, name='size_bytes')


def get_md5hash(file_path):
    """
    Calculate MD5 hash using gsutil or md5sum depending on location
    """
    if file_path.startswith('gs://'):
        s = subprocess.check_output('gsutil hash -m -h '+file_path, shell=True).decode().strip().split('\n')
        s = [i for i in s if 'md5' in i][0]
        return s.split()[-1]
    else:
        return subprocess.check_output('md5sum '+file_path, shell=True).decode().split()[0]


def get_md5hashes(file_list_s, num_threads=10):
    md5_hashes = []
    with mp.Pool(processes=num_threads) as pool:
        for k,r in enumerate(pool.imap(get_md5hash, [i for i in file_list_s])):
            print('\rCalculating MD5 hash for file {}/{}'.format(k+1,len(file_list_s)), end='')
            md5_hashes.append(r)
    return md5_hashes


#------------------------------------------------------------------------------
#  Top-level classes (representing workspaces)
#------------------------------------------------------------------------------

class WorkspaceCollection(object):
    def __init__(self):
        self.workspace_list = []

    def add(self, workspace_manager):
        assert isinstance(workspace_manager, WorkspaceManager)
        self.workspace_list.append(workspace_manager)

    def remove(self, workspace_manager):
        self.workspace_list.remove(workspace_manager)

    def print_workspaces(self):
        print('Workspaces in collection:')
        for i in self.workspace_list:
            print('  {}/{}'.format(i.namespace, i.workspace))

    def get_submission_status(self, show_namespaces=False):
        """
        Get status of all submissions across workspaces
        """
        dfs = []
        for i in self.workspace_list:
            df = i.get_submission_status(show_namespaces=show_namespaces)
            if show_namespaces:
                df['workspace'] = '{}/{}'.format(i.namespace, i.workspace)
            else:
                df['workspace'] = i.workspace
            dfs.append(df)
        return pd.concat(dfs, axis=0)


class WorkspaceManager(object):
    def __init__(self, namespace, workspace, timezone='America/New_York'):
        self.namespace = namespace
        self.workspace = workspace
        self.timezone  = timezone


    def create_workspace(self, wm=None):
        """
        Wrapper for firecloud.api.create_workspace
        """
        if wm is None:
            r = firecloud.api.create_workspace(self.namespace, self.workspace)
            if r.status_code==201:
                print('Workspace {}/{} successfully created.'.format(self.namespace, self.workspace))
            elif r.status_code==409:
                print(r.json()['message'])
            else:
                print(r.text)
        else:  # clone workspace
            r = firecloud.api.clone_workspace(wm.namespace, wm.workspace, self.namespace, self.workspace)
            if r.status_code==201:
                print('Workspace {}/{} successfully cloned from {}/{}.'.format(self.namespace, self.workspace, wm.namespace, wm.workspace))
            else:
                print(r.text)


    def delete_workspace(self):
        r = firecloud.api.delete_workspace(self.namespace, self.workspace)
        if r.status_code==202:
            print('Workspace {}/{} successfully deleted.'.format(self.namespace, self.workspace))
            print('  * '+r.json()['message'])
        else:
            print(r.text)


    def get_bucket_id(self):
        r = firecloud.api.get_workspace(self.namespace, self.workspace)
        assert r.status_code==200
        r = r.json()
        bucket_id = r['workspace']['bucketName']
        return bucket_id


    def upload_samples(self, df, participant_df=None, add_participant_samples=False):
        """
        Upload samples stored in a pandas DataFrame, and populate the required
        participant, sample, and sample_set attributes

        df columns: sample_id (index), participant_id, {sample_set_id,} other attributes
        """
        assert df.index.name=='sample_id' and df.columns[0]=='participant_id'

        # 1) upload participant IDs (without additional attributes)
        if participant_df is None:
            participant_ids = np.unique(df['participant_id'])
            participant_df = pd.DataFrame(data=participant_ids, columns=['entity:participant_id'])
        else:
            assert participant_df.index.name=='entity:participant_id' or participant_df.columns[0]=='entity:participant_id'

        buf = io.StringIO()
        participant_df.to_csv(buf, sep='\t', index=participant_df.index.name=='entity:participant_id')
        s = firecloud.api.upload_entities_tsv(self.namespace, self.workspace, buf)
        buf.close()
        if s.status_code==200:
            print('Successfully imported {} participants.'.format(participant_df.shape[0]))
        else:
            print(s.text)
            raise ValueError('Participant import failed.')

        # 2) upload samples
        sample_df = df[df.columns[df.columns!='sample_set_id']].copy()
        sample_df.index.name = 'entity:sample_id'
        buf = io.StringIO()
        sample_df.to_csv(buf, sep='\t')
        s = firecloud.api.upload_entities_tsv(self.namespace, self.workspace, buf)
        buf.close()
        if s.status_code==200:
            print('Successfully imported {} samples.'.format(sample_df.shape[0]))
        else:
            print(s.text)
            raise ValueError('Sample import failed.')

        # 3 upload sample sets
        if 'sample_set_id' in df.columns:
            set_df = pd.DataFrame(data=sample_df.index.values, columns=['sample_id'])
            set_df.index = df['sample_set_id']
            set_df.index.name = 'membership:sample_set_id'
            buf = io.StringIO()
            set_df.to_csv(buf, sep='\t')
            s = firecloud.api.upload_entities_tsv(self.namespace, self.workspace, buf)
            buf.close()
            assert s.status_code==200
            print('Successfully imported {} sample sets.'.format(len(df['sample_set_id'].unique())))

        if add_participant_samples:
            # 4) add participant.samples_
            print('  * The FireCloud data model currently does not provide participant.samples\n    Adding "participant.samples_" as an explicit attribute.')
            self.update_participant_samples()


    def upload_participants(self, participant_ids):
        """
        Upload a list of participants IDs
        """
        participant_df = pd.DataFrame(data=np.unique(participant_ids), columns=['entity:participant_id'])
        buf = io.StringIO()
        participant_df.to_csv(buf, sep='\t', index=participant_df.index.name=='entity:participant_id')
        s = firecloud.api.upload_entities_tsv(self.namespace, self.workspace, buf)
        buf.close()
        assert s.status_code==200
        print('Successfully imported participants.')


    def update_participant_samples(self):
        """
        Attach samples to participants
        """
        df = self.get_samples()[['participant']]
        samples_dict = {k:g.index.values for k,g in df.groupby('participant')}

        participant_ids = np.unique(df['participant'])
        for j,k in enumerate(participant_ids):
            print('\r    Updating samples for participant {}/{}'.format(j+1,len(participant_ids)), end='')
            attr_dict = {
                "samples_": {
                    "itemsType": "EntityReference",
                    "items": [{"entityType": "sample", "entityName": i} for i in samples_dict[k]]
                }
            }
            attrs = [firecloud.api._attr_set(i,j) for i,j in attr_dict.items()]
            r = firecloud.api.update_entity(self.namespace, self.workspace, 'participant', k, attrs)
            assert r.status_code==200
        print('\n    Finished updating participants in {}/{}'.format(self.namespace, self.workspace))

    def make_pairs(self, sample_set_id=None):
        '''
        Make all possible pairs from participants (all or a specified set)
        Requires sample_type sample level annotation 'Normal' or 'Tumor'
        '''
        # get data from sample set or all samples
        if sample_set_id == None:
            df = self.get_samples()
        else:
            df = self.get_sample_attributes_in_set(sample_set_id)

        normal_samples = list(df[df['sample_type'] == 'Normal'].index)
        participants = list(df['participant'])
        # generate pairs
        pair_tumors = list()
        pair_normals = list()
        pair_ids = list()
        participant_pair_ids = list()
        for s in normal_samples:
            patient = df['participant'][df.index == s][0]
            idx = [i for i, x in enumerate(participants) if x == patient]
            patient_sample_tsv = df.iloc[idx]
            for i, row in patient_sample_tsv.iterrows():
                if not row['sample_type'] == 'Normal':
                    pair_tumors.append(i)
                    pair_normals.append(s)
                    pair_ids.append(i + '-' + s)
                    participant_pair_ids.append(patient)
        columns = ['entity:pair_id', 'case_sample', 'control_sample', 'participant']
        pair_df = pd.DataFrame(index=pair_ids, columns=columns)
        pair_df['entity:pair_id'] = pair_ids
        pair_df['case_sample'] = pair_tumors
        pair_df['control_sample'] = pair_normals
        pair_df['participant'] = participant_pair_ids
        buf = io.StringIO()
        pair_df.to_csv(buf, sep='\t', index=False)
        s = firecloud.api.upload_entities_tsv(self.namespace, self.workspace, buf)
        buf.close()
        if s.status_code == 200:
            print('Successfully imported {} pairs'.format(pair_df.shape[0]))
        else:
            print(s.text)
            raise ValueError('Pair import failed.')

    def update_sample_attributes(self, sample_id, attrs):
        """
        Set or update attributes in attrs (pd.Series or pd.DataFrame)
        """
        self.update_entity_attributes('sample', attrs)


    def update_sample_set_attributes(self, sample_set_id, attrs):
        """
        Set or update attributes in attrs (pd.Series or pd.DataFrame)
        """
        self.update_entity_attributes('sample_set', attrs)


    def delete_sample_set_attributes(self, sample_set_id, attrs):
        """
        Delete attributes
        """
        self.delete_entity_attributes(self, 'sample_set', sample_set_id, attrs)


    def update_attributes(self, attr_dict):
        """
        Set or update workspace attributes. Wrapper for API 'set' call
        """
        attrs = [firecloud.api._attr_set(i,j) for i,j in attr_dict.items()]
        r = firecloud.api.update_workspace_attributes(self.namespace, self.workspace, attrs)  # attrs must be list
        assert r.status_code==200
        print('Successfully updated workspace attributes in {}/{}'.format(self.namespace, self.workspace))


    def get_attributes(self):
        """
        Get workspace attributes
        """
        r = firecloud.api.get_workspace(self.namespace, self.workspace)
        assert r.status_code==200
        attr = r.json()['workspace']['attributes']
        for k in [k for k in attr if 'library:' in k]:
            attr.pop(k)
        return attr


    def get_sample_attributes_in_set(self, set):
        """
        Get sample attributes of samples in a set
        """
        samples = self.get_sample_sets().loc[set]['samples']
        all_samples = self.get_samples().index
        idx = np.zeros(len(all_samples), dtype=bool)
        for s in samples:
            idx[all_samples == s] = True
        return self.get_samples()[idx]

<<<<<<< HEAD
=======

>>>>>>> 0ec1005b
    def get_submission_status(self, filter_active=False, configuration=None, show_namespaces=False):
        """
        Get status of all submissions in the workspace (replicates UI Monitor)
        """
        submissions = firecloud.api.list_submissions(self.namespace, self.workspace)
        assert submissions.status_code==200
        submissions = submissions.json()

        if configuration is not None:
            submissions = [s for s in submissions if configuration in s['methodConfigurationName']]

        statuses = ['Succeeded', 'Running', 'Failed', 'Aborted', 'Submitted', 'Queued']
        df = []
        for s in submissions:
            d = {
                'entity_id':s['submissionEntity']['entityName'],
                'status':s['status'],
                'submission_id':s['submissionId'],
                'date':iso8601.parse_date(s['submissionDate']).strftime('%H:%M:%S %m/%d/%Y'),
            }
            d.update({i:s['workflowStatuses'].get(i,0) for i in statuses})
            if show_namespaces:
                d['configuration'] = s['methodConfigurationNamespace']+'/'+s['methodConfigurationName']
            else:
                d['configuration'] = s['methodConfigurationName']
            df.append(d)
        df = pd.DataFrame(df)
        df.set_index('entity_id', inplace=True)
        df['date'] = pd.to_datetime(df['date'])
        df = df[['configuration', 'status']+statuses+['date', 'submission_id']]
        if filter_active:
            df = df[(df['Running']!=0) | (df['Submitted']!=0)]
        return df.sort_values('date')[::-1]


    def get_metadata(self, submission_id, workflow_id):
        """
        Get metadata JSON for a specific workflow
        """
        metadata = firecloud.api.get_workflow_metadata(self.namespace, self.workspace, submission_id, workflow_id)
        assert metadata.status_code==200
        return metadata.json()


    def get_scatter_status(self, submission_id, workflow_id):
        """
        Get status for a specific scatter job
        """
        metadata = self.get_metadata(submission_id, workflow_id)
        # metadata['status']
        return pd.Series([s['backendStatus'] for s in metadata['calls']['fastqtl_interaction_workflow.fastqtl_interaction_scatter']]).value_counts()


    def get_sample_status(self, configuration):
        """
        Get status of latest submission for samples in the workspace

        Columns: status (Suceeded, Failed, Submitted), submission timestamp, submission ID
        """

        # get submissions
        submissions = firecloud.api.list_submissions(self.namespace, self.workspace)
        assert submissions.status_code==200
        submissions = submissions.json()

        # filter by configuration
        submissions = [s for s in submissions if configuration in s['methodConfigurationName']]

        # get status of last run submission
        sample_dict = {}
        for s in submissions:
            r = firecloud.api.get_submission(self.namespace, self.workspace, s['submissionId'])
            assert r.status_code==200
            r = r.json()

            ts = datetime.timestamp(iso8601.parse_date(s['submissionDate']))
            for w in r['workflows']:
                entity_id = w['workflowEntity']['entityName']
                if entity_id not in sample_dict or sample_dict[entity_id]['timestamp']<ts:
                    if 'workflowId' in w:
                        sample_dict[entity_id] = {'status':w['status'], 'timestamp':ts, 'submission_id':s['submissionId'], 'configuration':s['methodConfigurationName'], 'workflow_id':w['workflowId']}
                    else:
                        sample_dict[entity_id] = {'status':w['status'], 'timestamp':ts, 'submission_id':s['submissionId'], 'configuration':s['methodConfigurationName'], 'workflow_id':'NA'}

        status_df = pd.DataFrame(sample_dict).T
        status_df.index.name = 'sample_id'

        # print(status_df['status'].value_counts())
        return status_df[['status', 'timestamp', 'workflow_id', 'submission_id', 'configuration']]


    def get_sample_set_status(self, configuration):
        """
        Get status of lastest submission for samples in the workspace

        Columns: status (Suceeded, Failed, Submitted), submission timestamp, submission ID
        """
        # get submissions
        submissions = firecloud.api.list_submissions(self.namespace, self.workspace)
        assert submissions.status_code==200
        submissions = submissions.json()

        # filter by configuration
        submissions = [s for s in submissions if configuration in s['methodConfigurationName']]

        # get status of last run submission
        sample_set_dict = {}
        for k,s in enumerate(submissions):
            print('\rFetching submission {}/{}'.format(k+1, len(submissions)), end='')
            r = firecloud.api.get_submission(self.namespace, self.workspace, s['submissionId'])
            assert r.status_code==200
            r = r.json()

            ts = datetime.timestamp(iso8601.parse_date(s['submissionDate']))
            if s['submissionEntity']['entityType']=='sample_set':
                if len(r['workflows'])==1:
                    sample_set_id = s['submissionEntity']['entityName']
                    if sample_set_id not in sample_set_dict or sample_set_dict[sample_set_id]['timestamp']<ts:
                        status = r['workflows'][0]['status']
                        sample_set_dict[sample_set_id] = {'status':status, 'timestamp':ts, 'submission_id':s['submissionId'], 'configuration':s['methodConfigurationName'], 'workflow_id':r['workflows'][0]['workflowId']}
                else:
                    for w in r['workflows']:
                        assert w['workflowEntity']['entityType']=='sample_set'
                        sample_set_id = w['workflowEntity']['entityName']
                        if sample_set_id not in sample_set_dict or sample_set_dict[sample_set_id]['timestamp']<ts:
                            status = w['status']
                            sample_set_dict[sample_set_id] = {'status':status, 'timestamp':ts, 'submission_id':s['submissionId'], 'configuration':s['methodConfigurationName'], 'workflow_id':w['workflowId']}
            else:
                raise ValueError('Incompatible submission entity type: {}'.format(s['submissionEntity']['entityType']))
        print()
        status_df = pd.DataFrame(sample_set_dict).T
        status_df.index.name = 'sample_set_id'

        # print(status_df['status'].value_counts())
        return status_df[['status', 'timestamp', 'workflow_id', 'submission_id', 'configuration']]


    def patch_attributes(self, cnamespace, configuration, dry_run=False, entity='sample'):
        """
        Patch attributes for all samples/tasks that run successfully but were not written to database.
        This includes outputs from successful tasks in workflows that failed.
        """

        # get list of expected outputs
        r = firecloud.api.get_workspace_config(self.namespace, self.workspace, cnamespace, configuration)
        assert r.status_code==200
        r = r.json()
        output_map = {i.split('.')[-1]:j.split('this.')[-1] for i,j in r['outputs'].items()}
        columns = list(output_map.values())

        if entity=='sample':
            # get list of all samples in workspace
            print('Fetching sample status ...')
            samples_df = self.get_samples()
            if len(np.intersect1d(columns, samples_df.columns))>0:
                incomplete_df = samples_df[samples_df[columns].isnull().any(axis=1)]
            else:
                incomplete_df = pd.DataFrame(index=samples_df.index, columns=columns)

            # get workflow status for all submissions
            sample_status_df = self.get_sample_status(configuration)

            # make sure successful workflows were all written to database
            error_ix = incomplete_df.loc[sample_status_df.loc[incomplete_df.index, 'status']=='Succeeded'].index
            if np.any(error_ix):
                print('Attributes from {} successful jobs were not written to database.'.format(len(error_ix)))

            # for remainder, assume that if attributes exists, status is successful.
            # this doesn't work when multiple successful runs of the same task exist --> need to add this

            # for incomplete samples, go through submissions and assign outputs of completed tasks
            task_counts = defaultdict(int)
            for n,sample_id in enumerate(incomplete_df.index):
                print('\rPatching attributes for sample {}/{}'.format(n+1, incomplete_df.shape[0]), end='')

                try:
                    metadata = self.get_metadata(sample_status_df.loc[sample_id, 'submission_id'], sample_status_df.loc[sample_id, 'workflow_id'])
                    if 'outputs' in metadata and len(metadata['outputs'])!=0 and not dry_run:
                        attr = {output_map[k.split('.')[-1]]:t for k,t in metadata['outputs'].items()}
                        self.update_sample_attributes(sample_id, attr)
                    else:
                        for task in metadata['calls']:
                            if 'outputs' in metadata['calls'][task][-1]:
                                if np.all([k in output_map for k in metadata['calls'][task][-1]['outputs'].keys()]):
                                    # only update if attributes are empty
                                    if incomplete_df.loc[sample_id, [output_map[k] for k in metadata['calls'][task][-1]['outputs']]].isnull().any():
                                        # write to attributes
                                        if not dry_run:
                                            attr = {output_map[i]:j for i,j in metadata['calls'][task][-1]['outputs'].items()}
                                            self.update_sample_attributes(sample_id, attr)
                                        task_counts[task.split('.')[-1]] += 1
                except:
                    print('Metadata call failed for sample {}'.format(sample_id))
                    print(metadata.json())
            print()
            for i,j in task_counts.items():
                print('Samples patched for "{}": {}'.format(i,j))

        elif entity=='sample_set':
            print('Fetching sample set status ...')
            sample_set_df = self.get_sample_sets()
            # get workflow status for all submissions
            sample_set_status_df = self.get_sample_set_status(configuration)

            # any sample sets with empty attributes for configuration
            incomplete_df = sample_set_df.loc[sample_set_status_df.index, columns]
            incomplete_df = incomplete_df[incomplete_df.isnull().any(axis=1)]

            # sample sets with successful jobs
            error_ix = incomplete_df[sample_set_status_df.loc[incomplete_df.index, 'status']=='Succeeded'].index
            if np.any(error_ix):
                print('Attributes from {} successful jobs were not written to database.'.format(len(error_ix)))
                print('Patching attributes with outputs from latest successful run.')
                for n,sample_set_id in enumerate(incomplete_df.index):
                    print('\r  * Patching sample set {}/{}'.format(n+1, incomplete_df.shape[0]), end='')
                    metadata = self.get_metadata(sample_set_status_df.loc[sample_set_id, 'submission_id'], sample_set_status_df.loc[sample_set_id, 'workflow_id'])
                    if 'outputs' in metadata and len(metadata['outputs'])!=0 and not dry_run:
                        attr = {output_map[k.split('.')[-1]]:t for k,t in metadata['outputs'].items()}
                        self.update_sample_set_attributes(sample_set_id, attr)
                print()
        print('Completed patching {} attributes in {}/{}'.format(entity, self.namespace, self.workspace))


    def display_status(self, configuration, entity='sample', filter_active=True):
        """
        Display summary of task statuses
        """
        # workflow status for each sample (from latest/current run)
        status_df = self.get_sample_status(configuration)

        # get workflow details from 1st submission
        metadata = self.get_metadata(status_df['submission_id'][0], status_df['workflow_id'][0])

        workflow_tasks = list(metadata['calls'].keys())

        print(status_df['status'].value_counts())
        if filter_active:
            ix = status_df[status_df['status']!='Succeeded'].index
        else:
            ix = status_df.index

        state_df = pd.DataFrame(0, index=ix, columns=workflow_tasks)
        for k,i in enumerate(ix):
            print('\rFetching metadata for sample {}/{}'.format(k+1, len(ix)), end='')
            metadata = self.get_metadata(status_df.loc[i, 'submission_id'], status_df.loc[i, 'workflow_id'])
            state_df.loc[i] = [metadata['calls'][t][-1]['executionStatus'] if t in metadata['calls'] else 'Waiting' for t in workflow_tasks]
        print()
        state_df.rename(columns={i:i.split('.')[1] for i in state_df.columns}, inplace=True)
        summary_df = pd.concat([state_df[c].value_counts() for c in state_df], axis=1).fillna(0).astype(int)
        print(summary_df)
        state_df[['workflow_id', 'submission_id']] = status_df.loc[ix, ['workflow_id', 'submission_id']]

        return state_df, summary_df


    def get_stderr(self, state_df, task_name):
        """
        Fetch stderrs from bucket (returns list of str)
        """
        df = state_df[state_df[task_name]==-1]
        fail_idx = df.index
        stderrs = []
        for n,i in enumerate(fail_idx):
            print('\rFetching stderr for task {}/{}'.format(n+1, len(fail_idx)), end='\r')
            metadata = self.get_metadata(state_df.loc[i, 'submission_id'], state_df.loc[i, 'workflow_id'])
            stderr_path = metadata['calls'][[i for i in metadata['calls'].keys() if i.split('.')[1]==task_name][0]][-1]['stderr']
            s = subprocess.check_output('gsutil cat '+stderr_path, shell=True, executable='/bin/bash').decode()
            stderrs.append(s)
        return stderrs


    def get_submission_history(self, configuration, sample_id):
        """
        Currently only supports samples
        """

        # get submissions
        submissions = firecloud.api.list_submissions(self.namespace, self.workspace)
        assert submissions.status_code==200
        submissions = submissions.json()

        # filter by configuration
        submissions = [s for s in submissions if configuration in s['methodConfigurationName']]

        # filter by sample
        submissions = [s for s in submissions if s['submissionEntity']['entityName']==sample_id and 'Succeeded' in list(s['workflowStatuses'].keys())]

        outputs_df = []
        for s in submissions:
            r = firecloud.api.get_submission(self.namespace, self.workspace, s['submissionId'])
            assert r.status_code==200
            r = r.json()

            metadata = self.get_metadata(s['submissionId'], r['workflows'][0]['workflowId'])

            outputs_s = pd.Series(metadata['outputs'])
            outputs_s.index = [i.split('.',1)[1].replace('.','_') for i in outputs_s.index]
            outputs_s['submission_date'] = iso8601.parse_date(s['submissionDate']).strftime('%H:%M:%S %m/%d/%Y')
            outputs_df.append(outputs_s)

        outputs_df = pd.concat(outputs_df, axis=1).T
        # sort by most recent first
        outputs_df = outputs_df.iloc[np.argsort([datetime.timestamp(iso8601.parse_date(s['submissionDate'])) for s in submissions])[::-1]]
        outputs_df.index = ['run_{}'.format(str(i)) for i in np.arange(outputs_df.shape[0],0,-1)]

        return outputs_df


    def get_storage(self):
        """
        Get total amount of storage used, in TB

        Pricing: $0.026/GB/month (multi-regional)
                 $0.02/GB/month (regional)
        """
        bucket_id = self.get_bucket_id()
        s = subprocess.check_output('gsutil du -s gs://'+bucket_id, shell=True, executable='/bin/bash')
        return np.float64(s.decode().split()[0])/1024**4


    def get_stats(self, status_df, workflow_name=None):
        """
        For a list of submissions, calculate time, preemptions, etc
        """
        # for successful jobs, get metadata and count attempts
        status_df = status_df[status_df['status']=='Succeeded'].copy()
        metadata_dict = {}
        for k,(i,row) in enumerate(status_df.iterrows()):
            print('\rFetching metadata {}/{}'.format(k+1,status_df.shape[0]), end='')
            fetch = True
            while fetch:  # improperly dealing with 500s here...
                try:
                    metadata = self.get_metadata(row['submission_id'], row['workflow_id'])
                    metadata_dict[i] = metadata.json()
                    fetch = False
                except:
                    pass

        # if workflow_name is None:
            # split output by workflow
        workflows = np.array([metadata_dict[k]['workflowName'] for k in metadata_dict])
        # else:
            # workflows = np.array([workflow_name])

        # get tasks for each workflow
        for w in np.unique(workflows):
            workflow_status_df = status_df[workflows==w]
            tasks = np.sort(list(metadata_dict[workflow_status_df.index[0]]['calls'].keys()))
            task_names = [t.rsplit('.')[-1] for t in tasks]

            task_dfs = {}
            for t in tasks:
                task_name = t.rsplit('.')[-1]
                task_dfs[task_name] = pd.DataFrame(index=workflow_status_df.index, columns=['time_h', 'total_time_h', 'max_preempt_time_h', 'machine_type', 'attempts', 'start_time', 'est_cost', 'job_ids'])
                for i in workflow_status_df.index:
                    successes = {}
                    preemptions = []

                    if 'shardIndex' in metadata_dict[i]['calls'][t][0]:
                        scatter = True
                        for j in metadata_dict[i]['calls'][t]:
                            if j['shardIndex'] in successes:
                                preemptions.append(j)
                            successes[j['shardIndex']] = j  # last shard (assume success follows preemptions)
                    else:
                        scatter = False
                        successes[0] = metadata_dict[i]['calls'][t][-1]
                        preemptions = metadata_dict[i]['calls'][t][:-1]

                    task_dfs[task_name].loc[i, 'time_h'] = np.sum([workflow_time(j)/3600 for j in successes.values()])

                    # subtract time spent waiting for quota
                    quota_time = [e for m in successes.values() for e in m['executionEvents'] if e['description']=='waiting for quota']
                    quota_time = [(convert_time(q['endTime']) - convert_time(q['startTime']))/3600 for q in quota_time]
                    task_dfs[task_name].loc[i, 'time_h'] -= np.sum(quota_time)

                    total_time_h = [workflow_time(t_attempt)/3600 for t_attempt in metadata_dict[i]['calls'][t]]
                    task_dfs[task_name].loc[i, 'total_time_h'] = np.sum(total_time_h) - np.sum(quota_time)

                    if not np.any(['hit' in j['callCaching'] and j['callCaching']['hit'] for j in metadata_dict[i]['calls'][t]]):
                        was_preemptible = [j['preemptible'] for j in metadata_dict[i]['calls'][t]]
                        if len(preemptions)>0:
                            assert was_preemptible[0]
                            task_dfs[task_name].loc[i, 'max_preempt_time_h'] = np.max([workflow_time(t_attempt) for t_attempt in preemptions])/3600
                        task_dfs[task_name].loc[i, 'attempts'] = len(metadata_dict[i]['calls'][t])

                        task_dfs[task_name].loc[i, 'start_time'] = iso8601.parse_date(metadata_dict[i]['calls'][t][0]['start']).astimezone(pytz.timezone(self.timezone)).strftime('%H:%M')

                        machine_types = [j['jes']['machineType'].rsplit('/')[-1] for j in metadata_dict[i]['calls'][t]]
                        task_dfs[task_name].loc[i, 'machine_type'] = machine_types[-1]  # use last instance

                        task_dfs[task_name].loc[i, 'est_cost'] = np.sum([get_vm_cost(m,p)*h for h,m,p in zip(total_time_h, machine_types, was_preemptible)])

                        task_dfs[task_name].loc[i, 'job_ids'] = ','.join([j['jobId'] for j in successes.values()])

            # add overall cost
            workflow_status_df['est_cost'] = pd.concat([task_dfs[t.rsplit('.')[-1]]['est_cost'] for t in tasks], axis=1).sum(axis=1)
            workflow_status_df['time_h'] = [workflow_time(metadata_dict[i])/3600 for i in workflow_status_df.index]
            workflow_status_df['cpu_hours'] = pd.concat([task_dfs[t.rsplit('.')[-1]]['total_time_h'] * task_dfs[t.rsplit('.')[-1]]['machine_type'].apply(lambda i: int(i.rsplit('-',1)[-1]) if (pd.notnull(i) and '-small' not in i and '-micro' not in i) else 1) for t in tasks], axis=1).sum(axis=1)
            workflow_status_df['start_time'] = [iso8601.parse_date(metadata_dict[i]['start']).astimezone(pytz.timezone(self.timezone)).strftime('%H:%M') for i in workflow_status_df.index]

        return workflow_status_df, task_dfs


    def publish_config(self, from_cnamespace, from_config, to_cnamespace, to_config, public=False):
        """
        copy configuration to repository
        """
        # check whether prior version exists
        r = get_config(to_cnamespace, to_config)
        old_version = None
        if r:
            old_version = np.max([m['snapshotId'] for m in r])
            print('Configuration {}/{} exists. SnapshotID: {}'.format(
                to_cnamespace, to_config, old_version))

        # copy config to repo
        r = firecloud.api.copy_config_to_repo(self.namespace, self.workspace, from_cnamespace, from_config, to_cnamespace, to_config)
        assert r.status_code==200
        print("Successfully copied {}/{}. New SnapshotID: {}".format(to_cnamespace, to_config, r.json()['snapshotId']))

        # make configuration public
        if public:
            print('  * setting public read access.')
            r = firecloud.api.update_repository_config_acl(to_cnamespace, to_config, r.json()['snapshotId'], [{'role': 'READER', 'user': 'public'}])

        # delete old version
        if old_version is not None:
            r = firecloud.api.delete_repository_config(to_cnamespace, to_config, old_version)
            assert r.status_code==200
            print("Successfully deleted SnapshotID {}.".format(old_version))


    def import_config(self, cnamespace, cname):
        """
        Import configuration from repository
        """
        # get latest snapshot
        c = get_config(cnamespace, cname)
        if len(c)==0:
            raise ValueError('Configuration "{}/{}" not found (name must match exactly).'.format(cnamespace, cname))
        c = c[np.argmax([i['snapshotId'] for i in c])]
        r = firecloud.api.copy_config_from_repo(self.namespace, self.workspace, cnamespace, cname, c['snapshotId'], cnamespace, cname)
        if r.status_code==201:
            print('Successfully imported configuration "{}/{}" (SnapshotId {})'.format(cnamespace, cname, c['snapshotId']))
        else:
            print(r.text)


    def get_entities(self, etype, page_size=1000):
        """
        Paginated query replacing 'get_entities_tsv'
        """
        # get first page
        r = firecloud.api.get_entities_query(self.namespace, self.workspace, etype, page=1, page_size=page_size)
        assert r.status_code==200
        r = r.json()

        total_pages = r['resultMetadata']['filteredPageCount']
        all_entities = r['results']
        for page in range(2,total_pages+1):
            r = firecloud.api.get_entities_query(self.namespace, self.workspace, etype, page=page, page_size=page_size)
            assert r.status_code==200
            r = r.json()
            all_entities.extend(r['results'])

        # convert to DataFrame
        df = pd.DataFrame({i['name']:i['attributes'] for i in all_entities}).T
        df.index.name = etype+'_id'
        return df


    def get_samples(self):
        """
        Get DataFrame with samples and their attributes
        """
        # r = firecloud.api.get_entities_tsv(self.namespace, self.workspace, 'sample')
        # assert r.status_code==200
        # return pd.read_csv(io.StringIO(r.text), index_col=0, sep='\t')
        df = self.get_entities('sample')
        df['participant'] = df['participant'].apply(lambda x: x['entityName'])
        return df

    def get_pairs(self):
        """
        Get DataFrame with pairs and their attributes
        """

        df = self.get_entities('pair')
        df['participant'] = df['participant'].apply(lambda x: x['entityName'])
        df['case_sample'] = df['case_sample'].apply(lambda  x: x['entityName'])
        df['control_sample'] = df['control_sample'].apply(lambda x: x['entityName'])
        return df



    def get_sample_sets(self, pattern=None):
        """
        Get DataFrame with sample sets and their attributes
        """
        r = firecloud.api.get_entities(self.namespace, self.workspace, 'sample_set')
        assert r.status_code==200
        r = r.json()

        if pattern is not None:
            r =[i for i in r if pattern in i['name']]

        sample_set_ids = [i['name'] for i in r]
        columns = np.unique([k for s in r for k in s['attributes'].keys()])
        df = pd.DataFrame(index=sample_set_ids, columns=columns)
        for s in r:
            for c in columns:
                if c in s['attributes']:
                    if isinstance(s['attributes'][c], dict):
                        df.loc[s['name'], c] = [i['entityName'] if 'entityName' in i else i for i in s['attributes'][c]['items']]
                    else:
                        df.loc[s['name'], c] = s['attributes'][c]
        return df


    def get_participants(self):
        """
        Get DataFrame with participants and their attributes
        """
        df = self.get_entities('participant')
        return df


    def update_sample_set(self, sample_set_id, sample_ids):
        """
        Update (or create) a sample set
        """
        r = firecloud.api.get_entity(self.namespace, self.workspace, 'sample_set', sample_set_id)
        if r.status_code==200:  # exists -> update
            r = r.json()
            items_dict = r['attributes']['samples']
            items_dict['items'] = [{'entityName': i, 'entityType': 'sample'} for i in sample_ids]
            attrs = [{'addUpdateAttribute': items_dict, 'attributeName': 'samples', 'op': 'AddUpdateAttribute'}]
            r = firecloud.api.update_entity(self.namespace, self.workspace, 'sample_set', sample_set_id, attrs)
            if r.status_code==200:
                print('Sample set "{}" ({} samples) successfully updated.'.format(sample_set_id, len(sample_ids)))
            else:
                print(r.text)
        else:  # create
            set_df = pd.DataFrame(data=np.c_[[sample_set_id]*len(sample_ids), sample_ids], columns=['membership:sample_set_id', 'sample_id'])
            buf = io.StringIO()
            set_df.to_csv(buf, sep='\t', index=False)
            r = firecloud.api.upload_entities(self.namespace, self.workspace, buf.getvalue())
            buf.close()
            assert r.status_code==200
            print('Sample set "{}" ({} samples) successfully created.'.format(sample_set_id, len(sample_ids)))

    def update_pair_set(self, pair_set_id, pair_ids):
        """
        Update (or create) a pair set
        """
        r = firecloud.api.get_entity(self.namespace, self.workspace, 'pair_set_id', pair_set_id)
        if r.status_code==200:  # exists -> update
            r = r.json()
            items_dict = r['attributes']['pairs']
            items_dict['items'] = [{'entityName': i, 'entityType': 'pair'} for i in pair_ids]
            attrs = [{'addUpdateAttribute': items_dict, 'attributeName': 'pairs', 'op': 'AddUpdateAttribute'}]
            r = firecloud.api.update_entity(self.namespace, self.workspace, 'pair_set', pair_set_id, attrs)
            if r.status_code==200:
                print('Pair set "{}" ({} pairs) successfully updated.'.format(pair_set_id, len(pair_ids)))
            else:
                print(r.text)
        else:  # create
            set_df = pd.DataFrame(data=np.c_[[pair_set_id]*len(pair_ids), pair_ids], columns=['membership:pair_set_id', 'pair_id'])
            buf = io.StringIO()
            set_df.to_csv(buf, sep='\t', index=False)
            r = firecloud.api.upload_entities(self.namespace, self.workspace, buf.getvalue())
            buf.close()
            assert r.status_code==200
            print('Pair set "{}" ({} pairs) successfully created.'.format(pair_set_id, len(pair_ids)))

    def update_participant_set(self, participant_set_id, participant_ids):
        """
        """
        r = firecloud.api.get_entity(self.namespace, self.workspace, 'participant_set', participant_set_id)
        if r.status_code==200:  # exists -> update
            pass
        else:  # create
            set_df = pd.DataFrame(data=np.c_[[participant_set_id]*len(participant_ids), participant_ids], columns=['membership:participant_set_id', 'participant_id'])
            buf = io.StringIO()
            set_df.to_csv(buf, sep='\t', index=False)
            r = firecloud.api.upload_entities(self.namespace, self.workspace, buf.getvalue())
            buf.close()
            assert r.status_code==200
            print('Participant set "{}" ({} participants) successfully created.'.format(participant_set_id, len(participant_ids)))


    def update_super_set(self, super_set_id, sample_set_ids, sample_ids):
        """
        Update (or create) a set of sample sets

        Defines the attribute "sample_sets_"

        sample_ids: at least one 'dummy' sample is needed
        """
        if isinstance(sample_ids, str):
            self.update_sample_set(super_set_id, [sample_ids])
        else:
            self.update_sample_set(super_set_id, sample_ids)

        attr_dict = {
            "sample_sets_": {
                "itemsType": "EntityReference",
                "items": [{"entityType": "sample_set", "entityName": i} for i in sample_set_ids]
            }
        }
        attrs = [firecloud.api._attr_set(i,j) for i,j in attr_dict.items()]
        r = firecloud.api.update_entity(self.namespace, self.workspace, 'sample_set', super_set_id, attrs)
        if r.status_code==200:
            print('Set of sample sets "{}" successfully created.'.format(super_set_id))
        else:
            print(r.text)


    def delete_sample_set(self, sample_set_id):
        """
        Delete sample set
        """
        r = firecloud.api.delete_sample_set(self.namespace, self.workspace, sample_set_id)
        assert r.status_code==204
        print('Sample set "{}" successfully deleted.'.format(sample_set_id))

    def delete_pair_set(self, pair_set_id):
        """
        Delete pair set
        """
        r = firecloud.api.delete_pair_set(self.namespace, self.workspace, pair_set_id)
        assert r.status_code==204
        print('Pair set "{}" successfully deleted.'.format(pair_set_id))


    def find_sample_set(self, sample_id, sample_set_df=None):
        if sample_set_df is None:
            sample_set_df = self.get_sample_sets()
        return [i for i,s in zip(sample_set_df.index, sample_set_df['samples']) if 'GTEX-1C2JI-0626-SM-7DHM1' in s]


    def purge_outdated(self, attribute, bucket_files=None, samples_df=None, ext=None):
        """
        Delete outdated files matching attribute (e.g., from prior/outdated runs)
        """
        if bucket_files is None:
            bucket_files = gs_list_bucket_files(self.get_bucket_id())

        if samples_df is None:
            samples_df = self.get_samples()

        try:
            assert attribute in samples_df.columns
        except:
            raise ValueError('Sample attribute "{}" does not exist'.format(attribute))

        # make sure all samples have attribute set
        assert samples_df[attribute].isnull().sum()==0

        if ext is None:
            ext = np.unique([os.path.split(i)[1].split('.',1)[1] for i in samples_df[attribute]])
            assert len(ext)==1
            ext = ext[0]

        purge_paths = [i for i in bucket_files if i.endswith(ext) and i not in set(samples_df[attribute])]
        if len(purge_paths)==0:
            print('No outdated files to purge.')
        else:
            bucket_id = self.get_bucket_id()
            assert np.all([i.startswith('gs://'+bucket_id) for i in purge_paths])

            while True:
                s = input('{} outdated files found. Delete? [y/n] '.format(len(purge_paths))).lower()
                if s=='n' or s=='y':
                    break

            if s=='y':
                print('Purging {} outdated files.'.format(len(purge_paths)))
                gs_delete(purge_paths, chunk_size=500)


    def update_entity_attributes(self, etype, attrs):
        """

        Use cases:
          - update specific attribute, for specific entity
          - update specific attribute for multiple entities


        update_df:  columns: sample_set_ids, rows: attributes


          update attributes for specific sample set -or-
          update specific attribute for multiple sample sets

        Create or update attribute

        update_s: pd.Series with id -> attribute; update_s.name is attribute to update
        """
        # try rawls batch call if available
        if isinstance(attrs, pd.DataFrame):
            attr_list = []
            for i,row in attrs.iterrows():
                attr_list.extend(
                    [{'name':row.name, 'entityType':etype, 'operations': [{"op": "AddUpdateAttribute", "attributeName": i, "addUpdateAttribute":str(j)}]} for i,j in row.iteritems()]
                )
        elif isinstance(attrs, pd.Series):
            attr_list = [{'name':i, 'entityType':etype, 'operations': [{"op": "AddUpdateAttribute", "attributeName":attrs.name, "addUpdateAttribute":str(j)}]} for i,j in attrs.iteritems()]
        else:
            raise ValueError('Unsupported input format.')

        r = _batch_update_entities(self.namespace, self.workspace, attr_list)
        # try:  # TODO
        if r.status_code==204:
            if isinstance(attrs, pd.DataFrame):
                print("Successfully updated attributes '{}' for {} {}s.".format(attrs.columns.tolist(), attrs.shape[0], etype))
            elif isinstance(attrs, pd.Series):
                print("Successfully updated attribute '{}' for {} {}s.".format(attrs.name, len(attrs), etype))
            else:
                print("Successfully updated attribute '{}' for {} {}s.".format(attrs.name, len(attrs), etype))
        else:
            print(r.text)

        # # revert to public API:
        # def update_entity_attributes(self, etype, ename, attr_dict):
        #     """
        #     Set or update attributes in attr_dict
        #     """
        #     attrs = [firecloud.api._attr_set(i,j) for i,j in attr_dict.items()]
        #     r = firecloud.api.update_entity(self.namespace, self.workspace, etype, ename, attrs)
        #     if r.status_code==200:
        #         print('Successfully updated {}.'.format(ename))
        #     else:
        #         print(r.text)
        #


    def delete_entity_attributes(self, delete_s, etype, delete_files=False):
        """
        Delete sample attributes and their associated data

        delete_s: pd.Series with sample_id -> path; delete_s.name is attribute to delete
        """
        op = [{'attributeName':delete_s.name, 'op':'RemoveAttribute'}]
        attrs = [{'name':i, 'entityType':etype, 'operations': op} for i in delete_s.index]
        r = _batch_update_entities(self.namespace, self.workspace, attrs)
        if r.status_code==204:
            print("Successfully deleted attribute '{}' for {} samples.".format(delete_s.name, len(delete_s)))

            if delete_files:
                print('Deleting files')
                gs_delete(delete_s)
        else:
            print(r.text)

    # def delete_entity_attributes(self, etype, ename, attrs, check=True):
    #     """
    #     Delete attributes
    #     """
    #     if isinstance(attrs, str):
    #         rm_list = [{"op": "RemoveAttribute", "attributeName": attrs}]
    #     elif isinstance(attrs, Iterable):
    #         rm_list = [{"op": "RemoveAttribute", "attributeName": i} for i in attrs]
    #     r = firecloud.api.update_entity(self.namespace, self.workspace, etype, ename, rm_list)
    #     if check:
    #         assert r.status_code==200
    #     else:
    #         return r


    # def delete_samples(self, sample_ids):
    #     """
    #     Delete sample or list of samples
    #     """
    #     r = firecloud.api.delete_sample(self.namespace, self.workspace, sample_ids)
    #
    # IF LAST SAMPLE, ALSO NEED TO DELETE PARTICIPANT
    #
    # def delete_participants(self, participant_ids):
    #     """
    #     Delete participant or list of participants
    #     """
    #     r = firecloud.api.delete_participant(self.namespace, self.workspace, participant_ids)


    def update_configuration(self, json_body):
        """
        Create or update a method configuration (separate API calls)

        json_body = {
           'namespace': config_namespace,
           'name': config_name,
           'rootEntityType' : entity,
           'methodRepoMethod': {'methodName':method_name, 'methodNamespace':method_namespace, 'methodVersion':version},
           'methodNamespace': method_namespace,
           'inputs':  {},
           'outputs': {},
           'prerequisites': {},
           'deleted': False
        }

        """
        r = firecloud.api.list_workspace_configs(self.namespace, self.workspace)
        if json_body['name'] not in [m['name'] for m in r.json()]:
            # configuration doesn't exist -> name, namespace specified in json_body
            r = firecloud.api.create_workspace_config(self.namespace, self.workspace, json_body)
            if r.status_code==201:
                print('Successfully added configuration: {}'.format(json_body['name']))
            else:
                print(r.text)
        else:
            r = firecloud.api.update_workspace_config(self.namespace, self.workspace, json_body['namespace'], json_body['name'], json_body)
            if r.status_code==200:
                print('Successfully updated configuration: {}'.format(json_body['name']))
            else:
                print(r.text)


    def check_configuration(self, config_name):
        """
        Get version of a configuration and compare to latest available in repository
        """
        r = firecloud.api.list_workspace_configs(self.namespace, self.workspace)
        assert r.status_code==200
        r = r.json()
        r = [i for i in r if i['name']==config_name][0]
        # method repo version
        mrversion = get_method_version(r['methodRepoMethod']['methodNamespace'], r['methodRepoMethod']['methodName'])
        print('Method for config. {0}: {1} version {2} (latest: {3})'.format(config_name, r['methodRepoMethod']['methodName'], r['methodRepoMethod']['methodVersion'], mrversion))
        return r['methodRepoMethod']['methodVersion']


    def get_configs(self, latest_only=False):
        """
        All configurations in the workspace
        """
        r = firecloud.api.list_workspace_configs(self.namespace, self.workspace)
        assert r.status_code==200
        r = r.json()
        df = pd.io.json.json_normalize(r)
        df.rename(columns={c:c.split('methodRepoMethod.')[-1] for c in df.columns}, inplace=True)
        if latest_only:
            df = df.sort_values(['methodName','methodVersion'], ascending=False).groupby('methodName').head(1)
            # .sort_values('methodName')
            # reverse sort
            return df[::-1]
        return df

    def create_submission(self, cnamespace, config, entity, etype, expression=None, use_callcache=True):
        """

        """
        r = firecloud.api.create_submission(self.namespace, self.workspace,
            cnamespace, config, entity, etype, expression=expression, use_callcache=use_callcache)
        if r.status_code==201:
            print('Successfully created submission {}.'.format(r.json()['submissionId']))
        else:
            print(r.text)


#------------------------------------------------------------------------------
# Functions for parsing Google metadata
#------------------------------------------------------------------------------
def get_google_metadata(job_id):
    """
    jobid: operations ID
    """
    if isinstance(job_id, str):
        s = subprocess.check_output('gcloud alpha genomics operations describe '+job_id+' --format json', shell=True, executable='/bin/bash')
        return json.loads(s.decode())
    elif isinstance(job_id, Iterable):
        json_list = []
        for k,j in enumerate(job_id):
            print('\rFetching metadata ({}/{})'.format(k+1,len(job_id)), end='')
            s = subprocess.check_output('gcloud alpha genomics operations describe '+j+' --format json', shell=True, executable='/bin/bash')
            json_list.append(json.loads(s.decode()))
        return json_list


def parse_google_stats(json_list):
    """
    Parse job start and end times, machine type, and preemption status from Google metadata
    """
    df = pd.DataFrame(index=[j['name'] for j in json_list], columns=['time_h', 'machine_type', 'preemptible', 'preempted'])
    for j in json_list:
        event_dict = {k['description']:convert_time(k['startTime']) for k in j['metadata']['events'] if 'copied' not in k}
        event_times = [convert_time(k['startTime']) for k in j['metadata']['events'] if 'copied' not in k]
        time_delta = np.max(event_times) - np.min(event_times)
        # if 'ok' in event_dict:
        #     time_delta = convert_time(event_dict['ok']) - convert_time(event_dict['start'])
        # elif 'start-shutdown' in event_dict:
        #     time_delta = convert_time(event_dict['start-shutdown']) - convert_time(event_dict['start'])
        # else:
        #     raise ValueError('unknown event')
        mt = j['metadata']['runtimeMetadata']['computeEngine']['machineType'].split('/')[-1]
        p = j['metadata']['request']['ephemeralPipeline']['resources']['preemptible']
        # j[0]['metadata']['request']['pipelineArgs']['resources']['preemptible']
        df.loc[j['name'], ['time_h', 'machine_type', 'preemptible', 'preempted']] = [time_delta/3600, mt, p, 'ok' not in event_dict]
    return df


def calculate_google_cost(jobid, jobid_lookup_df):
    """
    Calculate cost
    """
    r = jobid_lookup_df.loc[jobid]
    if r['preempted'] and r['time_h']<1/6:
        return 0
    else:
        return r['time_h']*get_vm_cost(r['machine_type'], preemptible=r['preemptible'])


#------------------------------------------------------------------------------
# Functions for managing methods and configuration in the repository
#------------------------------------------------------------------------------
def list_methods(namespace=None):
    """
    List all methods in the repository
    """
    r = firecloud.api.list_repository_methods()
    assert r.status_code==200
    r = r.json()

    if namespace is not None:
        r = [m for m in r if m['namespace']==namespace]

    return pd.DataFrame(r).sort_values(['name', 'snapshotId'])


def get_method(namespace, name):
    """
    Get all available versions of a method from the repository
    """
    r = firecloud.api.list_repository_methods()
    assert r.status_code==200
    r = r.json()
    r = [m for m in r if m['name']==name and m['namespace']==namespace]
    return r


def get_method_version(namespace, name):
    """
    Get latest method version
    """
    r = get_method(namespace, name)
    return np.max([m['snapshotId'] for m in r])


def list_configs(namespace=None):
    """
    List all configurations in the repository
    """
    r = firecloud.api.list_repository_configs()
    assert r.status_code==200
    r = r.json()

    if namespace is not None:
        r = [m for m in r if m['namespace']==namespace]

    return pd.DataFrame(r).sort_values(['name', 'snapshotId'])


def get_config(namespace, name):
    """
    Get all versions of a configuration from the repository
    """
    r = firecloud.api.list_repository_configs()
    assert r.status_code==200
    r = r.json()
    r = [m for m in r if m['name']==name and m['namespace']==namespace]
    return r


def get_config_version(namespace, name):
    """
    Get latest config version
    """
    r = get_config(namespace, name)
    return np.max([m['snapshotId'] for m in r])


def print_methods(namespace):
    """
    Print all methods in a namespace
    """
    r = firecloud.api.list_repository_methods()
    assert r.status_code==200
    r = r.json()
    r = [m for m in r if m['namespace']==namespace]
    methods = np.unique([m['name'] for m in r])
    for k in methods:
        print('{}: {}'.format(k, np.max([m['snapshotId'] for m in r if m['name']==k])))


def print_configs(namespace):
    """
    Print all configurations in a namespace
    """
    r = firecloud.api.list_repository_configs()
    assert r.status_code==200
    r = r.json()
    r = [m for m in r if m['namespace']==namespace]
    configs = np.unique([m['name'] for m in r])
    for k in configs:
        print('{}: {}'.format(k, np.max([m['snapshotId'] for m in r if m['name']==k])))


def get_wdl(method_namespace, method_name, snapshot_id=None):
    """
    Get WDL from repository
    """
    if snapshot_id is None:
        snapshot_id = get_method_version(namespace, name)

    r = firecloud.api.get_repository_method(method_namespace, method_name, snapshot_id)
    assert r.status_code==200
    return r.json()['payload']


def compare_wdls(mnamespace1, mname1, mnamespace2, mname2):
    """
    Compare WDLs from two methods
    """
    v1 = get_method_version(mnamespace1, mname1)
    v2 = get_method_version(mnamespace2, mname2)
    wdl1 = get_wdl(mnamespace1, mname1, v1)
    wdl2 = get_wdl(mnamespace2, mname2, v2)
    print('Comparing:')
    print('< {}:{}.v{}'.format(mnamespace1, mname1, v1))
    print('> {}:{}.v{}'.format(mnamespace2, mname2, v2))
    cmd = 'diff <(echo \''+wdl1+'\') <(echo \''+wdl2+'\')'
    d = subprocess.run(cmd, shell=True, executable='/bin/bash', stdout=subprocess.PIPE)
    print(d.stdout.decode())


def compare_wdl(mnamespace, mname, wdl_path):
    """
    Compare method WDL to file
    """
    v = get_method_version(mnamespace, mname)
    wdl1 = get_wdl(mnamespace, mname, v)
    with open(wdl_path) as f:
        wdl2 = f.read()
    print('Comparing:')
    print('< {}'.format(wdl_path))
    print('> {}:{}.v{}'.format(mnamespace, mname, v))
    cmd = 'diff <(echo \''+wdl1+'\') <(echo \''+wdl2+'\')'
    d = subprocess.run(cmd, shell=True, executable='/bin/bash', stdout=subprocess.PIPE)
    print(d.stdout.decode())


def redact_outdated_method_versions(method_namespace, method_name):
    """

    """
    r = firecloud.api.list_repository_methods()
    assert r.status_code==200
    r = r.json()
    r = [m for m in r if m['name']==method_name and m['namespace']==method_namespace]
    versions = np.array([m['snapshotId'] for m in r])
    print('Latest version: {}'.format(np.max(versions)))
    versions = versions[versions!=np.max(versions)]
    for i in versions:
        print('  * deleting version {}'.format(i))
        r = firecloud.api.delete_repository_method(method_namespace, method_name, i)
        assert r.status_code==200


def update_method(namespace, method, synopsis, wdl_file, public=False, delete_old=True):
    """
    push new version, then redact previous version(s)
    """
    # check whether prior version exists
    r = get_method(namespace, method)
    old_version = None
    if r:
        old_version = np.max([m['snapshotId'] for m in r])
        print('Method {}/{} exists. SnapshotID: {}'.format(
            namespace, method, old_version))

    # push new version
    r = firecloud.api.update_repository_method(namespace, method, synopsis, wdl_file)
    if r.status_code==201:
        print("Successfully pushed {}/{}. New SnapshotID: {}".format(namespace, method, r.json()['snapshotId']))
    else:
        print(r.text)
        raise ValueError('Update failed.')

    if public:
        print('  * setting public read access.')
        r = firecloud.api.update_repository_method_acl(namespace, method, r.json()['snapshotId'], [{'role': 'READER', 'user': 'public'}])

    # delete old version
    if old_version is not None and delete_old:
        r = firecloud.api.delete_repository_method(namespace, method, old_version)
        assert r.status_code==200
        print("Successfully deleted SnapshotID {}.".format(old_version))


#------------------------------------------------------------------------------
# VM costs
#------------------------------------------------------------------------------
def get_vm_cost(machine_type, preemptible=True):
    """
    Cost per hour
    """
    preemptible_dict = {
        'n1-standard-1': 0.0100,  # 3.75 GB
        'n1-standard-2': 0.0200,  # 7.5 GB
        'n1-standard-4': 0.0400,  # 15  GB
        'n1-standard-8': 0.0800,  # 30  GB
        'n1-standard-16':0.1600,  # 60  GB
        'n1-standard-32':0.3200,  # 120 GB
        'n1-standard-64':0.6400,  # 240 GB
        'n1-highmem-2':  0.0250,  # 13  GB
        'n1-highmem-4':  0.0500,  # 26  GB
        'n1-highmem-8':  0.1000,  # 52  GB
        'n1-highmem-16': 0.2000,  # 104 GB
        'n1-highmem-32': 0.4000,  # 208 GB
        'n1-highmem-64': 0.8000,  # 416 GB
        'n1-highcpu-2':  0.0150,  # 1.80 GB
        'n1-highcpu-4':  0.0300,  # 3.60 GB
        'n1-highcpu-8':  0.0600,  # 7.20 GB
        'n1-highcpu-16': 0.1200,  # 14.40 GB
        'n1-highcpu-32': 0.2400,  # 28.80 GB
        'n1-highcpu-64': 0.4800,  # 57.6 GB
        'f1-micro':      0.0035,  # 0.6 GB
        'g1-small':      0.0070,  # 1.7 GB
    }

    standard_dict = {
        'n1-standard-1': 0.0475,
        'n1-standard-2': 0.0950,
        'n1-standard-4': 0.1900,
        'n1-standard-8': 0.3800,
        'n1-standard-16': 0.7600,
        'n1-standard-32': 1.5200,
        'n1-standard-64': 3.0400,
        'n1-highmem-2':  0.1184,
        'n1-highmem-4':  0.2368,
        'n1-highmem-8':  0.4736,
        'n1-highmem-16': 0.9472,
        'n1-highmem-32': 1.8944,
        'n1-highmem-64': 3.7888,
        'n1-highcpu-2':  0.0709,
        'n1-highcpu-4':  0.1418,
        'n1-highcpu-8':  0.2836,
        'n1-highcpu-16': 0.5672,
        'n1-highcpu-32': 1.1344,
        'n1-highcpu-64': 2.2688,
        'f1-micro':      0.0076,
        'g1-small':      0.0257,
    }

    if preemptible:
        return preemptible_dict[machine_type]
    else:
        return standard_dict[machine_type]


def main(argv=None):
    if not argv:
        argv = sys.argv

    # Initialize core parser
    descrip  = 'dalmatian [OPTIONS] CMD [arg ...]\n'
    descrip += '       dalmatian [ --help | -v | --version ]'
    parser = argparse.ArgumentParser(description='dalmatian: the loyal companion to FISS. Only currently useful in a REPL.')

    parser.add_argument("-v", "--version", action='version', version=__version__)

    args = parser.parse_args()

    sys.exit()

if __name__ == '__main__':
    sys.exit(main())<|MERGE_RESOLUTION|>--- conflicted
+++ resolved
@@ -458,10 +458,7 @@
             idx[all_samples == s] = True
         return self.get_samples()[idx]
 
-<<<<<<< HEAD
-=======
-
->>>>>>> 0ec1005b
+
     def get_submission_status(self, filter_active=False, configuration=None, show_namespaces=False):
         """
         Get status of all submissions in the workspace (replicates UI Monitor)
